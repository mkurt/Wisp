--- conflicted
+++ resolved
@@ -14,15 +14,11 @@
 	 */
 	SCHEDULED,
 	/**
-<<<<<<< HEAD
-	 * a scheduled job that is attached to a thread from the pool and ready to be executed when its time comes
-=======
 	 * This is an intermediate status before {@link #RUNNING},
 	 * it means that the job is placed on the thread pool executor
 	 * and is waiting to be executed as soon as a thread is available.
 	 * This status should not last more than a few µs/ms except if the
 	 * thread pool is full and running tasks are not terminating.
->>>>>>> 404edb9e
 	 */
 	READY,
 	/**
